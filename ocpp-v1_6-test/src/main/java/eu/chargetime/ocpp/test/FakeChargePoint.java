package eu.chargetime.ocpp.test;

import eu.chargetime.ocpp.*;
import eu.chargetime.ocpp.feature.profile.*;
import eu.chargetime.ocpp.model.Confirmation;
import eu.chargetime.ocpp.model.Request;
import eu.chargetime.ocpp.model.core.*;
<<<<<<< HEAD
import eu.chargetime.ocpp.model.firmware.DiagnosticsStatusNotificationConfirmation;
import eu.chargetime.ocpp.model.firmware.DiagnosticsStatusNotificationRequest;
import eu.chargetime.ocpp.model.firmware.GetDiagnosticsConfirmation;
import eu.chargetime.ocpp.model.firmware.GetDiagnosticsRequest;
=======
import eu.chargetime.ocpp.model.firmware.*;
>>>>>>> 943f3d2c
import eu.chargetime.ocpp.model.remotetrigger.TriggerMessageConfirmation;
import eu.chargetime.ocpp.model.remotetrigger.TriggerMessageRequest;
import eu.chargetime.ocpp.model.remotetrigger.TriggerMessageStatus;
import eu.chargetime.ocpp.model.smartcharging.ChargingProfileStatus;
import eu.chargetime.ocpp.model.smartcharging.SetChargingProfileConfirmation;
import eu.chargetime.ocpp.model.smartcharging.SetChargingProfileRequest;

import java.net.MalformedURLException;
import java.net.URL;
import java.util.Calendar;

/*
 ChargeTime.eu - Java-OCA-OCPP
 Copyright (C) 2015-2016 Thomas Volden <tv@chargetime.eu>

 MIT License

 Copyright (C) 2016-2018 Thomas Volden

 Permission is hereby granted, free of charge, to any person obtaining a copy
 of this software and associated documentation files (the "Software"), to deal
 in the Software without restriction, including without limitation the rights
 to use, copy, modify, merge, publish, distribute, sublicense, and/or sell
 copies of the Software, and to permit persons to whom the Software is
 furnished to do so, subject to the following conditions:

 The above copyright notice and this permission notice shall be included in all
 copies or substantial portions of the Software.

 THE SOFTWARE IS PROVIDED "AS IS", WITHOUT WARRANTY OF ANY KIND, EXPRESS OR
 IMPLIED, INCLUDING BUT NOT LIMITED TO THE WARRANTIES OF MERCHANTABILITY,
 FITNESS FOR A PARTICULAR PURPOSE AND NONINFRINGEMENT. IN NO EVENT SHALL THE
 AUTHORS OR COPYRIGHT HOLDERS BE LIABLE FOR ANY CLAIM, DAMAGES OR OTHER
 LIABILITY, WHETHER IN AN ACTION OF CONTRACT, TORT OR OTHERWISE, ARISING FROM,
 OUT OF OR IN CONNECTION WITH THE SOFTWARE OR THE USE OR OTHER DEALINGS IN THE
 SOFTWARE.
 */
public class FakeChargePoint
{
    private IClientAPI client;
    private Confirmation receivedConfirmation;
    private Request receivedRequest;
    private final ClientCoreProfile core;
    private final ClientSmartChargingProfile smartCharging;
    private final ClientRemoteTriggerProfile remoteTrigger;
    private final ClientFirmwareManagementProfile firmware;
    private Throwable receivedException;
    private String url;

    public FakeChargePoint() throws MalformedURLException {
        this(clientType.JSON);
    }

    public enum clientType {
        JSON, SOAP
    }

    public FakeChargePoint(clientType type) throws MalformedURLException {
        core = new ClientCoreProfile(new ClientCoreEventHandler() {
            @Override
            public ChangeAvailabilityConfirmation handleChangeAvailabilityRequest(ChangeAvailabilityRequest request) {
                receivedRequest = request;
                return new ChangeAvailabilityConfirmation(AvailabilityStatus.Accepted);
            }

            @Override
            public GetConfigurationConfirmation handleGetConfigurationRequest(GetConfigurationRequest request) {
                receivedRequest = request;
                return new GetConfigurationConfirmation();
            }

            @Override
            public ChangeConfigurationConfirmation handleChangeConfigurationRequest(ChangeConfigurationRequest request) {
                receivedRequest = request;
                ChangeConfigurationConfirmation confirmation = new ChangeConfigurationConfirmation();
                confirmation.setStatus(ConfigurationStatus.Accepted);
                return confirmation;
            }

            @Override
            public ClearCacheConfirmation handleClearCacheRequest(ClearCacheRequest request) {
                receivedRequest = request;
                ClearCacheConfirmation confirmation = new ClearCacheConfirmation();
                confirmation.setStatus(ClearCacheStatus.Accepted);
                return confirmation;
            }

            @Override
            public DataTransferConfirmation handleDataTransferRequest(DataTransferRequest request) {
                receivedRequest = request;
                DataTransferConfirmation confirmation = new DataTransferConfirmation();
                confirmation.setStatus(DataTransferStatus.Accepted);
                return confirmation;
            }

            @Override
            public RemoteStartTransactionConfirmation handleRemoteStartTransactionRequest(RemoteStartTransactionRequest request) {
                receivedRequest = request;
                return new RemoteStartTransactionConfirmation(RemoteStartStopStatus.Accepted);
            }

            @Override
            public RemoteStopTransactionConfirmation handleRemoteStopTransactionRequest(RemoteStopTransactionRequest request) {
                receivedRequest = request;
                return new RemoteStopTransactionConfirmation(RemoteStartStopStatus.Accepted);
            }

            @Override
            public ResetConfirmation handleResetRequest(ResetRequest request) {
                receivedRequest = request;
                return new ResetConfirmation(ResetStatus.Accepted);
            }

            @Override
            public UnlockConnectorConfirmation handleUnlockConnectorRequest(UnlockConnectorRequest request) {
                receivedRequest = request;
                return new UnlockConnectorConfirmation(UnlockStatus.Unlocked);
            }
        });

        smartCharging = new ClientSmartChargingProfile(new ClientSmartChargingEventHandler() {
            @Override
            public SetChargingProfileConfirmation handleSetChargingProfileRequest(SetChargingProfileRequest request) {
                receivedRequest = request;
                return new SetChargingProfileConfirmation(ChargingProfileStatus.Accepted);
            }
        });

        remoteTrigger = new ClientRemoteTriggerProfile(new ClientRemoteTriggerHandler() {
            @Override
            public TriggerMessageConfirmation handleTriggerMessageRequest(TriggerMessageRequest request) {
                receivedRequest = request;
                return new TriggerMessageConfirmation(TriggerMessageStatus.Accepted);
            }
        });

        firmware = new ClientFirmwareManagementProfile(new ClientFirmwareManagementEventHandler() {
            @Override
            public GetDiagnosticsConfirmation handleGetDiagnosticsRequest(GetDiagnosticsRequest request) {
                receivedRequest = request;
                return new GetDiagnosticsConfirmation();
            }

            @Override
            public DiagnosticsStatusNotificationConfirmation handleDiagnosticsStatusNotificationRequest(DiagnosticsStatusNotificationRequest request) {
                receivedRequest = request;
                return new DiagnosticsStatusNotificationConfirmation();
            }
<<<<<<< HEAD
=======

            @Override
            public FirmwareStatusNotificationConfirmation handleFirmwareStatusNotificationRequest(FirmwareStatusNotificationRequest request) {
                receivedRequest = request;
                return new FirmwareStatusNotificationConfirmation();
            }
>>>>>>> 943f3d2c
        });

        switch (type) {
            case JSON:
                client = new JSONClient(core, "testdummy");
                url = "ws://127.0.0.1:8887";
                break;
            case SOAP:
                client = new SOAPClient("me", new URL("http://127.0.0.1:8889"), core);
                url = "http://127.0.0.1:8890";
                break;
        }

        client.addFeatureProfile(smartCharging);
        client.addFeatureProfile(remoteTrigger);
        client.addFeatureProfile(firmware);
    }

    public void connect() {
        try {
            client.connect(url, new ClientEvents() {
                @Override
                public void connectionOpened() {
                    
                }

                @Override
                public void connectionClosed() {

                }
            });
        } catch (Exception ex) {
            ex.printStackTrace();
        }
    }

    public void sendBootNotification(String vendor, String model) throws Exception {
        Request request = core.createBootNotificationRequest(vendor, model);
        send(request);
    }

    public void sendAuthorizeRequest(String idToken) throws Exception {
        Request request = core.createAuthorizeRequest(idToken);
        send(request);
    }

    public void sendIncompleteAuthorizeRequest() throws Exception {
        Request request = new AuthorizeRequest();
        send(request);
    }

    public void sendHeartbeatRequest() throws Exception {
        Request request = core.createHeartbeatRequest();
        send(request);
    }

    public void sendMeterValuesRequest() throws Exception {
        try {
            Request request = core.createMeterValuesRequest(42, Calendar.getInstance(), "42");
            send(request);
        } catch (PropertyConstraintException ex) {
            ex.printStackTrace();
        }
    }

    public void sendStartTransactionRequest() throws Exception {
        try {
            Request request = core.createStartTransactionRequest(41, "some id", 42, Calendar.getInstance());
            send(request);
        } catch (PropertyConstraintException ex) {
            ex.printStackTrace();
        }
    }

    public void sendStopTransactionRequest() throws Exception {
        StopTransactionRequest request = core.createStopTransactionRequest(42, Calendar.getInstance(), 42);
        send(request);
    }

    public void sendDataTransferRequest(String vendorId, String messageId, String data) {
        try {
            DataTransferRequest request = core.createDataTransferRequest(vendorId);
            request.setMessageId(messageId);
            request.setData(data);

            send(request);
        } catch (Exception ex) {
            ex.printStackTrace();
        }
    }

    public void sendStatusNotificationRequest() {
        try {
            StatusNotificationRequest request = core.createStatusNotificationRequest(42, ChargePointErrorCode.NoError, ChargePointStatus.Available);
            send(request);
        } catch (Exception ex) {
            ex.printStackTrace();
        }
    }

    private void send(Request request) throws Exception {
        try {
            client.send(request).whenComplete((s, ex) -> {
                receivedConfirmation = s;
                receivedException = ex;
            });
        } catch (UnsupportedFeatureException ex) {
            ex.printStackTrace();
        }
    }

    public boolean hasReceivedBootConfirmation(String status) {
        if (receivedConfirmation instanceof BootNotificationConfirmation)
            return ((BootNotificationConfirmation) receivedConfirmation).getStatus().toString().equals(status);
        return false;
    }

    public boolean hasReceivedAuthorizeConfirmation(String status) {
        if (receivedConfirmation instanceof AuthorizeConfirmation)
            return ((AuthorizeConfirmation) receivedConfirmation).getIdTagInfo().getStatus().toString().equals(status);
        return false;
    }

    public boolean hasReceivedDataTransferConfirmation(String status) {
        if (receivedConfirmation instanceof DataTransferConfirmation)
            return ((DataTransferConfirmation) receivedConfirmation).getStatus().toString().equals(status);
        return false;
    }

    public boolean hasReceivedHeartbeatConfirmation() {
        return (receivedConfirmation instanceof HeartbeatConfirmation);
    }

    public boolean hasReceivedMeterValuesConfirmation() {
        return (receivedConfirmation instanceof MeterValuesConfirmation);
    }

    public boolean hasReceivedStartTransactionConfirmation() {
        return (receivedConfirmation instanceof StartTransactionConfirmation);
    }

    public boolean hasReceivedStatusNotificationConfirmation() {
        return (receivedConfirmation instanceof StatusNotificationConfirmation);
    }

    public boolean hasReceivedStopTransactionConfirmation() {
        return (receivedConfirmation instanceof StopTransactionConfirmation);
    }

    public void disconnect() {
        client.disconnect();
    }

    public boolean hasHandledGetDiagnosticsRequest() {
        return receivedRequest instanceof GetDiagnosticsRequest;
    }

    public boolean hasHandledDiagnosticsStatusNotificationRequest() {
        return receivedRequest instanceof DiagnosticsStatusNotificationRequest;
    }

<<<<<<< HEAD
=======
    public boolean hasHandledFirmwareStatusNotificationRequest() {
        return receivedRequest instanceof FirmwareStatusNotificationRequest;
    }

>>>>>>> 943f3d2c
    public boolean hasHandledChangeAvailabilityRequest() {
        return receivedRequest instanceof ChangeAvailabilityRequest;
    }

    public boolean hasHandledGetConfigurationRequest() {
        return receivedRequest instanceof GetConfigurationRequest;
    }

    public boolean hasHandledChangeConfigurationRequest() {
        return receivedRequest instanceof ChangeConfigurationRequest;
    }

    public boolean hasHandledClearCacheRequest() {
        return receivedRequest instanceof ClearCacheRequest;
    }

    public boolean hasHandledDataTransferRequest() {
        return receivedRequest instanceof DataTransferRequest;
    }

    public boolean hasHandledRemoteStartTransactionRequest() {
        return receivedRequest instanceof RemoteStartTransactionRequest;
    }

    public boolean hasHandledRemoteStopTransactionRequest() {
        return receivedRequest instanceof RemoteStopTransactionRequest;
    }

    public boolean hasHandledResetRequest() {
        return receivedRequest instanceof ResetRequest;
    }

    public boolean hasHandledUnlockConnectorRequest() {
        return receivedRequest instanceof UnlockConnectorRequest;
    }

    public boolean hasReceivedError() {
        return receivedException != null;
    }
}<|MERGE_RESOLUTION|>--- conflicted
+++ resolved
@@ -5,14 +5,7 @@
 import eu.chargetime.ocpp.model.Confirmation;
 import eu.chargetime.ocpp.model.Request;
 import eu.chargetime.ocpp.model.core.*;
-<<<<<<< HEAD
-import eu.chargetime.ocpp.model.firmware.DiagnosticsStatusNotificationConfirmation;
-import eu.chargetime.ocpp.model.firmware.DiagnosticsStatusNotificationRequest;
-import eu.chargetime.ocpp.model.firmware.GetDiagnosticsConfirmation;
-import eu.chargetime.ocpp.model.firmware.GetDiagnosticsRequest;
-=======
 import eu.chargetime.ocpp.model.firmware.*;
->>>>>>> 943f3d2c
 import eu.chargetime.ocpp.model.remotetrigger.TriggerMessageConfirmation;
 import eu.chargetime.ocpp.model.remotetrigger.TriggerMessageRequest;
 import eu.chargetime.ocpp.model.remotetrigger.TriggerMessageStatus;
@@ -161,15 +154,12 @@
                 receivedRequest = request;
                 return new DiagnosticsStatusNotificationConfirmation();
             }
-<<<<<<< HEAD
-=======
 
             @Override
             public FirmwareStatusNotificationConfirmation handleFirmwareStatusNotificationRequest(FirmwareStatusNotificationRequest request) {
                 receivedRequest = request;
                 return new FirmwareStatusNotificationConfirmation();
             }
->>>>>>> 943f3d2c
         });
 
         switch (type) {
@@ -331,13 +321,10 @@
         return receivedRequest instanceof DiagnosticsStatusNotificationRequest;
     }
 
-<<<<<<< HEAD
-=======
     public boolean hasHandledFirmwareStatusNotificationRequest() {
         return receivedRequest instanceof FirmwareStatusNotificationRequest;
     }
 
->>>>>>> 943f3d2c
     public boolean hasHandledChangeAvailabilityRequest() {
         return receivedRequest instanceof ChangeAvailabilityRequest;
     }
