--- conflicted
+++ resolved
@@ -53,21 +53,12 @@
             <version>1.3</version>
             <scope>test</scope>
         </dependency>
-<<<<<<< HEAD
-=======
-        <dependency>
-            <groupId>com.google.guava</groupId>
-            <artifactId>guava</artifactId>
-            <version>21.0</version>
-            <scope>compile</scope>
-        </dependency>
         <dependency>
             <groupId>org.slf4j</groupId>
             <artifactId>slf4j-api</artifactId>
             <version>1.7.10</version>
             <scope>compile</scope>
         </dependency>
->>>>>>> e2545df6
     </dependencies>
 
     <build>
