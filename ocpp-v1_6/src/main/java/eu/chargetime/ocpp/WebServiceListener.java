--- conflicted
+++ resolved
@@ -4,7 +4,7 @@
     
     MIT License
 
-    Copyright (C) 2016-2018 Thomas Volden <tv@chargetime.eu>
+    Copyright (C) 2016 Thomas Volden <tv@chargetime.eu>
 
     Permission is hereby granted, free of charge, to any person obtaining a copy
     of this software and associated documentation files (the "Software"), to deal
@@ -29,18 +29,11 @@
 import eu.chargetime.ocpp.model.SOAPHostInfo;
 import eu.chargetime.ocpp.model.SessionInformation;
 import eu.chargetime.ocpp.utilities.TimeoutTimer;
-<<<<<<< HEAD
-import org.slf4j.Logger;
-import org.slf4j.LoggerFactory;
-
-import javax.xml.soap.SOAPMessage;
-=======
 import org.apache.logging.log4j.LogManager;
 import org.apache.logging.log4j.Logger;
 
 import javax.xml.soap.SOAPMessage;
 
->>>>>>> 7380823c
 import java.io.IOException;
 import java.net.InetSocketAddress;
 import java.util.HashMap;
