package eu.chargetime.ocpp;
/*
    ChargeTime.eu - Java-OCA-OCPP
    
    MIT License

    Copyright (C) 2016-2018 Thomas Volden <tv@chargetime.eu>

    Permission is hereby granted, free of charge, to any person obtaining a copy
    of this software and associated documentation files (the "Software"), to deal
    in the Software without restriction, including without limitation the rights
    to use, copy, modify, merge, publish, distribute, sublicense, and/or sell
    copies of the Software, and to permit persons to whom the Software is
    furnished to do so, subject to the following conditions:

    The above copyright notice and this permission notice shall be included in all
    copies or substantial portions of the Software.

    THE SOFTWARE IS PROVIDED "AS IS", WITHOUT WARRANTY OF ANY KIND, EXPRESS OR
    IMPLIED, INCLUDING BUT NOT LIMITED TO THE WARRANTIES OF MERCHANTABILITY,
    FITNESS FOR A PARTICULAR PURPOSE AND NONINFRINGEMENT. IN NO EVENT SHALL THE
    AUTHORS OR COPYRIGHT HOLDERS BE LIABLE FOR ANY CLAIM, DAMAGES OR OTHER
    LIABILITY, WHETHER IN AN ACTION OF CONTRACT, TORT OR OTHERWISE, ARISING FROM,
    OUT OF OR IN CONNECTION WITH THE SOFTWARE OR THE USE OR OTHER DEALINGS IN THE
    SOFTWARE.
 */

import eu.chargetime.ocpp.model.SessionInformation;
import org.apache.logging.log4j.LogManager;
import org.apache.logging.log4j.Logger;
import org.java_websocket.WebSocket;
import org.java_websocket.drafts.Draft;
import org.java_websocket.handshake.ClientHandshake;
import org.java_websocket.server.DefaultSSLWebSocketServerFactory;
import org.java_websocket.server.WebSocketServer;

import javax.net.ssl.SSLContext;
import java.net.InetSocketAddress;
import java.util.Arrays;
import java.util.HashMap;
import java.util.List;

public class WebSocketListener implements Listener {
<<<<<<< HEAD
	private static final Logger logger = LoggerFactory.getLogger(WebSocketListener.class);
    private final List<Draft> drafts;

=======
    private static final Logger logger = LogManager.getLogger(WebSocketListener.class);
	
>>>>>>> 7380823c
    private WebSocketServer server;
    private HashMap<WebSocket, WebSocketReceiver> sockets;
    private boolean handleRequestAsync;

    public WebSocketListener(Draft... drafts) {
        this.drafts = Arrays.asList(drafts);
        sockets = new HashMap<>();
    }

    @Override
    public void open(String hostname, int port, ListenerEvents handler) {
        server = new WebSocketServer(new InetSocketAddress(hostname, port), drafts) {
            @Override
            public void onOpen(WebSocket webSocket, ClientHandshake clientHandshake) {
                WebSocketReceiver receiver = new WebSocketReceiver(message -> webSocket.send(message));
                sockets.put(webSocket, receiver);
                SessionInformation information = new SessionInformation.Builder()
                        .Identifier(clientHandshake.getResourceDescriptor())
                        .InternetAddress(webSocket.getRemoteSocketAddress()).build();

                handler.newSession(new Session(new JSONCommunicator(receiver), new Queue(), handleRequestAsync), information);
            }

            @Override
            public void onClose(WebSocket webSocket, int i, String s, boolean b) {
                sockets.get(webSocket).disconnect();
                sockets.remove(webSocket);
            }

            @Override
            public void onMessage(WebSocket webSocket, String s) {
                sockets.get(webSocket).relay(s);
            }

            @Override
            public void onError(WebSocket webSocket, Exception e) {

            }

            @Override
            public void onStart() {

            }
        };
        server.start();
    }

    public void enableWSS(SSLContext sslContext) {
        server.setWebSocketFactory(new DefaultSSLWebSocketServerFactory(sslContext));
    }

    @Override
    public void close() {
        try {

            for (WebSocket ws : sockets.keySet())
                ws.close();

            sockets.clear();

            server.stop(1);

        } catch (InterruptedException e) {
        	logger.info("close() failed", e);
        }
    }

    @Override
    public void setAsyncRequestHandler(boolean async) {
        this.handleRequestAsync = async;
    }
}<|MERGE_RESOLUTION|>--- conflicted
+++ resolved
@@ -4,7 +4,7 @@
     
     MIT License
 
-    Copyright (C) 2016-2018 Thomas Volden <tv@chargetime.eu>
+    Copyright (C) 2016 Thomas Volden <tv@chargetime.eu>
 
     Permission is hereby granted, free of charge, to any person obtaining a copy
     of this software and associated documentation files (the "Software"), to deal
@@ -41,14 +41,8 @@
 import java.util.List;
 
 public class WebSocketListener implements Listener {
-<<<<<<< HEAD
-	private static final Logger logger = LoggerFactory.getLogger(WebSocketListener.class);
-    private final List<Draft> drafts;
-
-=======
     private static final Logger logger = LogManager.getLogger(WebSocketListener.class);
 	
->>>>>>> 7380823c
     private WebSocketServer server;
     private HashMap<WebSocket, WebSocketReceiver> sockets;
     private boolean handleRequestAsync;
