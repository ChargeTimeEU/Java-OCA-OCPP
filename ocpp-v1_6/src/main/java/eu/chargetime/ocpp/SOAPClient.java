package eu.chargetime.ocpp;
/*
    ChargeTime.eu - Java-OCA-OCPP
    
    MIT License

    Copyright (C) 2016 Thomas Volden <tv@chargetime.eu>

    Permission is hereby granted, free of charge, to any person obtaining a copy
    of this software and associated documentation files (the "Software"), to deal
    in the Software without restriction, including without limitation the rights
    to use, copy, modify, merge, publish, distribute, sublicense, and/or sell
    copies of the Software, and to permit persons to whom the Software is
    furnished to do so, subject to the following conditions:

    The above copyright notice and this permission notice shall be included in all
    copies or substantial portions of the Software.

    THE SOFTWARE IS PROVIDED "AS IS", WITHOUT WARRANTY OF ANY KIND, EXPRESS OR
    IMPLIED, INCLUDING BUT NOT LIMITED TO THE WARRANTIES OF MERCHANTABILITY,
    FITNESS FOR A PARTICULAR PURPOSE AND NONINFRINGEMENT. IN NO EVENT SHALL THE
    AUTHORS OR COPYRIGHT HOLDERS BE LIABLE FOR ANY CLAIM, DAMAGES OR OTHER
    LIABILITY, WHETHER IN AN ACTION OF CONTRACT, TORT OR OTHERWISE, ARISING FROM,
    OUT OF OR IN CONNECTION WITH THE SOFTWARE OR THE USE OR OTHER DEALINGS IN THE
    SOFTWARE.
 */

import com.sun.net.httpserver.HttpServer;
import eu.chargetime.ocpp.feature.profile.ClientCoreProfile;
import eu.chargetime.ocpp.model.SOAPHostInfo;

import javax.xml.soap.SOAPMessage;

import org.slf4j.Logger;
import org.slf4j.LoggerFactory;

import java.io.IOException;
import java.net.InetSocketAddress;
import java.net.URL;
import java.util.concurrent.ExecutionException;
import java.util.concurrent.ExecutorService;
import java.util.concurrent.Executors;

public class SOAPClient extends Client {
	private static final Logger logger = LoggerFactory.getLogger(SOAPClient.class);
	private static final String WSDL_CHARGE_POINT = "eu/chargetime/ocpp/OCPP_ChargePointService_1.6.wsdl";

    private SOAPCommunicator communicator;
    private WebServiceTransmitter transmitter;
    private URL callback;
    private HttpServer server;
    private ExecutorService threadPool;

    /**
     * The core feature profile is required.
     * The client will use the information taken from the callback parameter to open a HTTP based Web Service.
     *
     * @param chargeBoxIdentity required identity used in message header.
     * @param callback          call back info that the server can send requests to.
     * @param coreProfile       implementation of the core feature profile.
     */
    public SOAPClient(String chargeBoxIdentity, URL callback, ClientCoreProfile coreProfile) {
        this(chargeBoxIdentity, callback, coreProfile, true);
    }

    /**
     * The core feature profile is required.
     * The client will use the information taken from the callback parameter to open a HTTP based Web Service.
     *
     * @param chargeBoxIdentity  required identity used in message header.
     * @param callback           call back info that the server can send requests to.
     * @param coreProfile        implementation of the core feature profile.
     * @param handleRequestAsync sets the session request handler in async or blocking mode.
     */
    public SOAPClient(String chargeBoxIdentity, URL callback, ClientCoreProfile coreProfile, boolean handleRequestAsync) {
<<<<<<< HEAD
        this(new SOAPHostInfo.Builder().chargeBoxIdentity(chargeBoxIdentity).fromUrl(callback.toString()).namespace("urn://Ocpp/Cs/2015/10").build(), new WebServiceTransmitter(), handleRequestAsync);
=======
        this(new SOAPHostInfo.Builder().isClient(true).chargeBoxIdentity(chargeBoxIdentity).fromUrl(callback.toString()).namespace(SOAPHostInfo.NAMESPACE_CHARGEBOX).build(), new WebServiceTransmitter(), handleRequestAsync);
>>>>>>> e2545df6
        this.callback = callback;
        addFeatureProfile(coreProfile);
    }

    private SOAPClient(SOAPHostInfo hostInfo, WebServiceTransmitter transmitter, boolean handleRequestAsync) {
        this(new SOAPCommunicator(hostInfo, transmitter), handleRequestAsync);
        this.transmitter = transmitter;
    }

    private SOAPClient(SOAPCommunicator communicator, boolean handleRequestAsync) {
        super(new Session(communicator, new Queue(), handleRequestAsync));
        this.communicator = communicator;
    }

    /**
     * Connect to server and set To header.
     * Client opens a WebService for incoming requests.
     *
     * @param uri url and port of the server
     */
    @Override
    public void connect(String uri, ClientEvents events) {
        communicator.setToUrl(uri);
        super.connect(uri, events);
        openWS();
    }

    /**
     * Disconnect from server
     * Closes down local callback service.
     */
    @Override
    public void disconnect() {
        super.disconnect();
        if (server != null) {
            server.stop(1);
            threadPool.shutdownNow();
        }
    }

    private int getPort() {
        return callback.getPort() == -1 ? 8000 : callback.getPort();
    }

    private void openWS() {
        try {
            server = HttpServer.create(new InetSocketAddress(callback.getHost(), getPort()), 0);
            server.createContext("/", new WSHttpHandler(WSDL_CHARGE_POINT, message -> {
                SOAPMessage soapMessage = null;
                try {
                    soapMessage = transmitter.relay(message.getMessage()).get();
                } catch (InterruptedException e) {
                    logger.warn("openWS() transmitter.relay failed", e);
                } catch (ExecutionException e) {
                    logger.warn("openWS() transmitter.relay failed", e);
                }
                return soapMessage;
            }));
            threadPool = Executors.newCachedThreadPool();
            server.setExecutor(threadPool);
            server.start();
        } catch (IOException e) {
            logger.warn("openWS() failed", e);
        }
    }


}<|MERGE_RESOLUTION|>--- conflicted
+++ resolved
@@ -73,11 +73,7 @@
      * @param handleRequestAsync sets the session request handler in async or blocking mode.
      */
     public SOAPClient(String chargeBoxIdentity, URL callback, ClientCoreProfile coreProfile, boolean handleRequestAsync) {
-<<<<<<< HEAD
-        this(new SOAPHostInfo.Builder().chargeBoxIdentity(chargeBoxIdentity).fromUrl(callback.toString()).namespace("urn://Ocpp/Cs/2015/10").build(), new WebServiceTransmitter(), handleRequestAsync);
-=======
         this(new SOAPHostInfo.Builder().isClient(true).chargeBoxIdentity(chargeBoxIdentity).fromUrl(callback.toString()).namespace(SOAPHostInfo.NAMESPACE_CHARGEBOX).build(), new WebServiceTransmitter(), handleRequestAsync);
->>>>>>> e2545df6
         this.callback = callback;
         addFeatureProfile(coreProfile);
     }
