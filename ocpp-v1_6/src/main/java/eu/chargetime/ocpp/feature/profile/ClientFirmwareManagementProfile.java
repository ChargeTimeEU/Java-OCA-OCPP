package eu.chargetime.ocpp.feature.profile;/*
    ChargeTime.eu - Java-OCA-OCPP
    
    MIT License

    Copyright (C) 2016-2018 Thomas Volden <tv@chargetime.eu>

    Permission is hereby granted, free of charge, to any person obtaining a copy
    of this software and associated documentation files (the "Software"), to deal
    in the Software without restriction, including without limitation the rights
    to use, copy, modify, merge, publish, distribute, sublicense, and/or sell
    copies of the Software, and to permit persons to whom the Software is
    furnished to do so, subject to the following conditions:

    The above copyright notice and this permission notice shall be included in all
    copies or substantial portions of the Software.

    THE SOFTWARE IS PROVIDED "AS IS", WITHOUT WARRANTY OF ANY KIND, EXPRESS OR
    IMPLIED, INCLUDING BUT NOT LIMITED TO THE WARRANTIES OF MERCHANTABILITY,
    FITNESS FOR A PARTICULAR PURPOSE AND NONINFRINGEMENT. IN NO EVENT SHALL THE
    AUTHORS OR COPYRIGHT HOLDERS BE LIABLE FOR ANY CLAIM, DAMAGES OR OTHER
    LIABILITY, WHETHER IN AN ACTION OF CONTRACT, TORT OR OTHERWISE, ARISING FROM,
    OUT OF OR IN CONNECTION WITH THE SOFTWARE OR THE USE OR OTHER DEALINGS IN THE
    SOFTWARE.
 */

import eu.chargetime.ocpp.feature.DiagnosticsStatusNotificationFeature;
import eu.chargetime.ocpp.feature.Feature;
import eu.chargetime.ocpp.feature.FirmwareStatusNotificationFeature;
import eu.chargetime.ocpp.feature.GetDiagnosticsFeature;
import eu.chargetime.ocpp.model.Confirmation;
import eu.chargetime.ocpp.model.Request;
import eu.chargetime.ocpp.model.firmware.DiagnosticsStatusNotificationRequest;
<<<<<<< HEAD
=======
import eu.chargetime.ocpp.model.firmware.FirmwareStatusNotificationRequest;
>>>>>>> 943f3d2c
import eu.chargetime.ocpp.model.firmware.GetDiagnosticsRequest;

import java.util.HashSet;
import java.util.UUID;

public class ClientFirmwareManagementProfile implements Profile {

    private HashSet<Feature> features;
    private ClientFirmwareManagementEventHandler eventHandler;

    public ClientFirmwareManagementProfile(ClientFirmwareManagementEventHandler eventHandler) {
        this.eventHandler = eventHandler;
        features = new HashSet<>();
        features.add(new GetDiagnosticsFeature(this));
        features.add(new DiagnosticsStatusNotificationFeature(this));
<<<<<<< HEAD
=======
        features.add(new FirmwareStatusNotificationFeature(this));
>>>>>>> 943f3d2c
    }

    @Override
    public Feature[] getFeatureList() {
        return features.toArray(new Feature[0]);
    }

    @Override
    public Confirmation handleRequest(UUID sessionIndex, Request request) {
        Confirmation result = null;

        if (request instanceof GetDiagnosticsRequest) {
            result = eventHandler.handleGetDiagnosticsRequest((GetDiagnosticsRequest) request);
        } else if (request instanceof DiagnosticsStatusNotificationRequest) {
            result = eventHandler.handleDiagnosticsStatusNotificationRequest((DiagnosticsStatusNotificationRequest) request);
<<<<<<< HEAD
=======
        } else if (request instanceof FirmwareStatusNotificationRequest) {
            result = eventHandler.handleFirmwareStatusNotificationRequest((FirmwareStatusNotificationRequest) request);
>>>>>>> 943f3d2c
        }

        return result;
    }
}<|MERGE_RESOLUTION|>--- conflicted
+++ resolved
@@ -31,10 +31,7 @@
 import eu.chargetime.ocpp.model.Confirmation;
 import eu.chargetime.ocpp.model.Request;
 import eu.chargetime.ocpp.model.firmware.DiagnosticsStatusNotificationRequest;
-<<<<<<< HEAD
-=======
 import eu.chargetime.ocpp.model.firmware.FirmwareStatusNotificationRequest;
->>>>>>> 943f3d2c
 import eu.chargetime.ocpp.model.firmware.GetDiagnosticsRequest;
 
 import java.util.HashSet;
@@ -50,10 +47,7 @@
         features = new HashSet<>();
         features.add(new GetDiagnosticsFeature(this));
         features.add(new DiagnosticsStatusNotificationFeature(this));
-<<<<<<< HEAD
-=======
         features.add(new FirmwareStatusNotificationFeature(this));
->>>>>>> 943f3d2c
     }
 
     @Override
@@ -69,11 +63,8 @@
             result = eventHandler.handleGetDiagnosticsRequest((GetDiagnosticsRequest) request);
         } else if (request instanceof DiagnosticsStatusNotificationRequest) {
             result = eventHandler.handleDiagnosticsStatusNotificationRequest((DiagnosticsStatusNotificationRequest) request);
-<<<<<<< HEAD
-=======
         } else if (request instanceof FirmwareStatusNotificationRequest) {
             result = eventHandler.handleFirmwareStatusNotificationRequest((FirmwareStatusNotificationRequest) request);
->>>>>>> 943f3d2c
         }
 
         return result;
