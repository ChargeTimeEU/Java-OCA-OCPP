package eu.chargetime.ocpp.feature.profile;
/*
    ChargeTime.eu - Java-OCA-OCPP
    
    MIT License

    Copyright (C) 2016-2018 Thomas Volden <tv@chargetime.eu>

    Permission is hereby granted, free of charge, to any person obtaining a copy
    of this software and associated documentation files (the "Software"), to deal
    in the Software without restriction, including without limitation the rights
    to use, copy, modify, merge, publish, distribute, sublicense, and/or sell
    copies of the Software, and to permit persons to whom the Software is
    furnished to do so, subject to the following conditions:

    The above copyright notice and this permission notice shall be included in all
    copies or substantial portions of the Software.

    THE SOFTWARE IS PROVIDED "AS IS", WITHOUT WARRANTY OF ANY KIND, EXPRESS OR
    IMPLIED, INCLUDING BUT NOT LIMITED TO THE WARRANTIES OF MERCHANTABILITY,
    FITNESS FOR A PARTICULAR PURPOSE AND NONINFRINGEMENT. IN NO EVENT SHALL THE
    AUTHORS OR COPYRIGHT HOLDERS BE LIABLE FOR ANY CLAIM, DAMAGES OR OTHER
    LIABILITY, WHETHER IN AN ACTION OF CONTRACT, TORT OR OTHERWISE, ARISING FROM,
    OUT OF OR IN CONNECTION WITH THE SOFTWARE OR THE USE OR OTHER DEALINGS IN THE
    SOFTWARE.
 */

import eu.chargetime.ocpp.feature.DiagnosticsStatusNotificationFeature;
import eu.chargetime.ocpp.feature.Feature;
import eu.chargetime.ocpp.feature.FirmwareStatusNotificationFeature;
import eu.chargetime.ocpp.feature.GetDiagnosticsFeature;
import eu.chargetime.ocpp.model.Confirmation;
import eu.chargetime.ocpp.model.Request;

import java.util.HashSet;
import java.util.UUID;

public class ServerFirmwareManagementProfile implements Profile {

    private HashSet<Feature> features;

    public ServerFirmwareManagementProfile() {
        features = new HashSet<>();
        features.add(new GetDiagnosticsFeature(this));
        features.add(new DiagnosticsStatusNotificationFeature(this));
<<<<<<< HEAD
=======
        features.add(new FirmwareStatusNotificationFeature(this));
>>>>>>> 943f3d2c
    }

    @Override
    public Feature[] getFeatureList() {
        return features.toArray(new Feature[0]);
    }

    @Override
    public Confirmation handleRequest(UUID sessionIndex, Request request) {
        return null;
    }
}<|MERGE_RESOLUTION|>--- conflicted
+++ resolved
@@ -43,10 +43,7 @@
         features = new HashSet<>();
         features.add(new GetDiagnosticsFeature(this));
         features.add(new DiagnosticsStatusNotificationFeature(this));
-<<<<<<< HEAD
-=======
         features.add(new FirmwareStatusNotificationFeature(this));
->>>>>>> 943f3d2c
     }
 
     @Override
