--- conflicted
+++ resolved
@@ -3,24 +3,22 @@
 import eu.chargetime.ocpp.PropertyConstraintException;
 import eu.chargetime.ocpp.model.Validatable;
 import eu.chargetime.ocpp.utilities.ModelUtil;
-<<<<<<< HEAD
-import org.slf4j.Logger;
-import org.slf4j.LoggerFactory;
-=======
 import org.apache.logging.log4j.LogManager;
 import org.apache.logging.log4j.Logger;
->>>>>>> 7380823c
 
 import javax.xml.bind.annotation.XmlElement;
 import javax.xml.bind.annotation.XmlRootElement;
 import javax.xml.bind.annotation.XmlType;
 
+import org.slf4j.Logger;
+import org.slf4j.LoggerFactory;
+
 /*
  * ChargeTime.eu - Java-OCA-OCPP
  *
  * MIT License
  *
- * Copyright (C) 2016-2018 Thomas Volden <tv@chargetime.eu>
+ * Copyright (C) 2016 Thomas Volden <tv@chargetime.eu>
  *
  * Permission is hereby granted, free of charge, to any person obtaining a copy
  * of this software and associated documentation files (the "Software"), to deal
