package eu.chargetime.ocpp.model.smartcharging;

/*
   ChargeTime.eu - Java-OCA-OCPP

   MIT License

   Copyright (C) 2019 Kevin Raddatz <kevin.raddatz@valtech-mobility.com>

   Permission is hereby granted, free of charge, to any person obtaining a copy
   of this software and associated documentation files (the "Software"), to deal
   in the Software without restriction, including without limitation the rights
   to use, copy, modify, merge, publish, distribute, sublicense, and/or sell
   copies of the Software, and to permit persons to whom the Software is
   furnished to do so, subject to the following conditions:

   The above copyright notice and this permission notice shall be included in all
   copies or substantial portions of the Software.

   THE SOFTWARE IS PROVIDED "AS IS", WITHOUT WARRANTY OF ANY KIND, EXPRESS OR
   IMPLIED, INCLUDING BUT NOT LIMITED TO THE WARRANTIES OF MERCHANTABILITY,
   FITNESS FOR A PARTICULAR PURPOSE AND NONINFRINGEMENT. IN NO EVENT SHALL THE
   AUTHORS OR COPYRIGHT HOLDERS BE LIABLE FOR ANY CLAIM, DAMAGES OR OTHER
   LIABILITY, WHETHER IN AN ACTION OF CONTRACT, TORT OR OTHERWISE, ARISING FROM,
   OUT OF OR IN CONNECTION WITH THE SOFTWARE OR THE USE OR OTHER DEALINGS IN THE
   SOFTWARE.
*/

import eu.chargetime.ocpp.PropertyConstraintException;
import eu.chargetime.ocpp.model.Request;
import eu.chargetime.ocpp.utilities.MoreObjects;
import java.util.Objects;
import javax.xml.bind.annotation.XmlElement;
import javax.xml.bind.annotation.XmlRootElement;

@XmlRootElement
public class GetCompositeScheduleRequest implements Request {

  private Integer connectorId;
  private Integer duration;
  private ChangingRateUnitType changingRateUnitType;

  /**
   * @deprecated use {@link #GetCompositeScheduleRequest(Integer, Integer)} to be sure to set
   *     required fields
   */
  @Deprecated
  public GetCompositeScheduleRequest() {}

  /**
   * Handle required fields.
   *
   * @param connectorId Integer, see {@link #setConnectorId(Integer)}
   * @param duration Integer, see {@link #setDuration(Integer)}
   */
  public GetCompositeScheduleRequest(Integer connectorId, Integer duration) {
    setConnectorId(connectorId);
    setDuration(duration);
  }

  /**
   * The ID of the Connector for which the schedule is requested. When ConnectorId=0, the Charge
   * Point will calculate the expected consumption for the grid connection.
   *
   * @return ID of the connector.
   */
  public Integer getConnectorId() {
    return connectorId;
  }

  /**
   * Required. The ID of the Connector for which the schedule is requested. When ConnectorId=0, the
   * Charge Point will calculate the expected consumption for the grid connection.
   *
   * @param connectorId Integer
   */
  @XmlElement
  public void setConnectorId(Integer connectorId) {
    if (connectorId == null || connectorId < 0) {
      throw new PropertyConstraintException(connectorId, "connectorId must be >= 0");
    }

<<<<<<< HEAD
    this.connectorId = connectorId;
  }

  /**
   * Time in seconds. length of requested schedule
   *
   * @return length of requested schedule
   */
  public Integer getDuration() {
    return duration;
  }

  /**
   * Required. Time in seconds. length of requested schedule
   *
   * @param duration Integer
   */
  @XmlElement
  public void setDuration(Integer duration) {
    this.duration = duration;
  }

  /**
   * Can be used to force a power or current profile
   *
   * @return current profile
   */
  public ChangingRateUnitType getChangingRateUnitType() {
    return changingRateUnitType;
  }

  /**
   * Optional. Can be used to force a power or current profile
   *
   * @param changingRateUnitType the {@link ChangingRateUnitType}
   */
  @XmlElement
  public void setChangingRateUnitType(ChangingRateUnitType changingRateUnitType) {
    this.changingRateUnitType = changingRateUnitType;
  }

  @Override
  public boolean validate() {
    boolean valid = connectorId != null && connectorId >= 0;
    valid &= duration != null;
    valid &= changingRateUnitType != null;

    return valid;
  }

  @Override
  public boolean transactionRelated() {
    return false;
  }

  @Override
  public int hashCode() {
    return Objects.hash(connectorId, duration, changingRateUnitType);
  }

  @Override
  public String toString() {
    return MoreObjects.toStringHelper(this)
        .add("connectorId", connectorId)
        .add("duration", duration)
        .add("changingRateUnitType", changingRateUnitType)
        .add("isValid", validate())
        .toString();
  }
=======
    /**
     * The ID of the Connector for which the schedule is
     * requested. When ConnectorId=0, the Charge Point will calculate
     * the expected consumption for the grid connection.
     *
     * @return ID of the connector.
     */
    public Integer getConnectorId() {
        return connectorId;
    }

    /**
     * Required. The ID of the Connector for which the schedule is
     * requested. When ConnectorId=0, the Charge Point will calculate
     * the expected consumption for the grid connection.
     *
     * @param connectorId Integer
     */
    @XmlElement
    public void setConnectorId(Integer connectorId) {
        if (connectorId == null || connectorId < 0) {
            throw new PropertyConstraintException(connectorId, "connectorId must be >= 0");
        }

        this.connectorId = connectorId;
    }

    /**
     * Time in seconds. length of requested schedule
     *
     * @return length of requested schedule
     */
    public Integer getDuration() {
        return duration;
    }

    /**
     * Required. Time in seconds. length of requested schedule
     *
     * @param duration Integer
     */
    @XmlElement
    public void setDuration(Integer duration) {
        this.duration = duration;
    }

    /**
     * Can be used to force a power or current profile
     *
     * @return current profile
     */
    public ChangingRateUnitType getChangingRateUnitType() {
        return changingRateUnitType;
    }

    /**
     * Optional. Can be used to force a power or current profile
     *
     * @param changingRateUnitType the {@link ChangingRateUnitType}
     */
    @XmlElement
    public void setChangingRateUnitType(ChangingRateUnitType changingRateUnitType) {
        this.changingRateUnitType = changingRateUnitType;
    }

    @Override
    public boolean validate() {
        boolean valid = connectorId != null && connectorId >= 0;
        valid &= duration != null;

        return valid;
    }

    @Override
    public boolean transactionRelated() {
        return false;
    }

    @Override
    public int hashCode() {
        return Objects.hash(connectorId, duration, changingRateUnitType);
    }

    @Override
    public String toString() {
        return MoreObjects.toStringHelper(this)
                .add("connectorId", connectorId)
                .add("duration", duration)
                .add("changingRateUnitType", changingRateUnitType)
                .add("isValid", validate())
                .toString();
    }
>>>>>>> 75671a2d
}<|MERGE_RESOLUTION|>--- conflicted
+++ resolved
@@ -59,29 +59,30 @@
   }
 
   /**
-   * The ID of the Connector for which the schedule is requested. When ConnectorId=0, the Charge
-   * Point will calculate the expected consumption for the grid connection.
+   * The ID of the Connector for which the schedule is
+   * requested. When ConnectorId=0, the Charge Point will calculate
+   * the expected consumption for the grid connection.
    *
    * @return ID of the connector.
    */
   public Integer getConnectorId() {
-    return connectorId;
+      return connectorId;
   }
 
   /**
-   * Required. The ID of the Connector for which the schedule is requested. When ConnectorId=0, the
-   * Charge Point will calculate the expected consumption for the grid connection.
+   * Required. The ID of the Connector for which the schedule is
+   * requested. When ConnectorId=0, the Charge Point will calculate
+   * the expected consumption for the grid connection.
    *
    * @param connectorId Integer
    */
   @XmlElement
   public void setConnectorId(Integer connectorId) {
-    if (connectorId == null || connectorId < 0) {
-      throw new PropertyConstraintException(connectorId, "connectorId must be >= 0");
-    }
+      if (connectorId == null || connectorId < 0) {
+          throw new PropertyConstraintException(connectorId, "connectorId must be >= 0");
+      }
 
-<<<<<<< HEAD
-    this.connectorId = connectorId;
+      this.connectorId = connectorId;
   }
 
   /**
@@ -90,9 +91,9 @@
    * @return length of requested schedule
    */
   public Integer getDuration() {
-    return duration;
+      return duration;
   }
-
+  
   /**
    * Required. Time in seconds. length of requested schedule
    *
@@ -100,16 +101,16 @@
    */
   @XmlElement
   public void setDuration(Integer duration) {
-    this.duration = duration;
+      this.duration = duration;
   }
-
+  
   /**
    * Can be used to force a power or current profile
    *
    * @return current profile
    */
   public ChangingRateUnitType getChangingRateUnitType() {
-    return changingRateUnitType;
+      return changingRateUnitType;
   }
 
   /**
@@ -119,129 +120,34 @@
    */
   @XmlElement
   public void setChangingRateUnitType(ChangingRateUnitType changingRateUnitType) {
-    this.changingRateUnitType = changingRateUnitType;
+      this.changingRateUnitType = changingRateUnitType;
   }
-
+  
   @Override
   public boolean validate() {
-    boolean valid = connectorId != null && connectorId >= 0;
-    valid &= duration != null;
-    valid &= changingRateUnitType != null;
+      boolean valid = connectorId != null && connectorId >= 0;
+      valid &= duration != null;
 
-    return valid;
+      return valid;
   }
-
+  
   @Override
   public boolean transactionRelated() {
-    return false;
+      return false;
   }
 
   @Override
   public int hashCode() {
-    return Objects.hash(connectorId, duration, changingRateUnitType);
+      return Objects.hash(connectorId, duration, changingRateUnitType);
   }
 
   @Override
   public String toString() {
-    return MoreObjects.toStringHelper(this)
-        .add("connectorId", connectorId)
-        .add("duration", duration)
-        .add("changingRateUnitType", changingRateUnitType)
-        .add("isValid", validate())
-        .toString();
+      return MoreObjects.toStringHelper(this)
+              .add("connectorId", connectorId)
+              .add("duration", duration)
+              .add("changingRateUnitType", changingRateUnitType)
+              .add("isValid", validate())
+              .toString();
   }
-=======
-    /**
-     * The ID of the Connector for which the schedule is
-     * requested. When ConnectorId=0, the Charge Point will calculate
-     * the expected consumption for the grid connection.
-     *
-     * @return ID of the connector.
-     */
-    public Integer getConnectorId() {
-        return connectorId;
-    }
-
-    /**
-     * Required. The ID of the Connector for which the schedule is
-     * requested. When ConnectorId=0, the Charge Point will calculate
-     * the expected consumption for the grid connection.
-     *
-     * @param connectorId Integer
-     */
-    @XmlElement
-    public void setConnectorId(Integer connectorId) {
-        if (connectorId == null || connectorId < 0) {
-            throw new PropertyConstraintException(connectorId, "connectorId must be >= 0");
-        }
-
-        this.connectorId = connectorId;
-    }
-
-    /**
-     * Time in seconds. length of requested schedule
-     *
-     * @return length of requested schedule
-     */
-    public Integer getDuration() {
-        return duration;
-    }
-
-    /**
-     * Required. Time in seconds. length of requested schedule
-     *
-     * @param duration Integer
-     */
-    @XmlElement
-    public void setDuration(Integer duration) {
-        this.duration = duration;
-    }
-
-    /**
-     * Can be used to force a power or current profile
-     *
-     * @return current profile
-     */
-    public ChangingRateUnitType getChangingRateUnitType() {
-        return changingRateUnitType;
-    }
-
-    /**
-     * Optional. Can be used to force a power or current profile
-     *
-     * @param changingRateUnitType the {@link ChangingRateUnitType}
-     */
-    @XmlElement
-    public void setChangingRateUnitType(ChangingRateUnitType changingRateUnitType) {
-        this.changingRateUnitType = changingRateUnitType;
-    }
-
-    @Override
-    public boolean validate() {
-        boolean valid = connectorId != null && connectorId >= 0;
-        valid &= duration != null;
-
-        return valid;
-    }
-
-    @Override
-    public boolean transactionRelated() {
-        return false;
-    }
-
-    @Override
-    public int hashCode() {
-        return Objects.hash(connectorId, duration, changingRateUnitType);
-    }
-
-    @Override
-    public String toString() {
-        return MoreObjects.toStringHelper(this)
-                .add("connectorId", connectorId)
-                .add("duration", duration)
-                .add("changingRateUnitType", changingRateUnitType)
-                .add("isValid", validate())
-                .toString();
-    }
->>>>>>> 75671a2d
 }